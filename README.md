[![npm version](https://img.shields.io/npm/v/claude-code-templates.svg)](https://www.npmjs.com/package/claude-code-templates)
[![npm downloads](https://img.shields.io/npm/dt/claude-code-templates.svg)](https://www.npmjs.com/package/claude-code-templates)
[![License: MIT](https://img.shields.io/badge/License-MIT-yellow.svg)](https://opensource.org/licenses/MIT)
[![Open Source](https://badges.frapsoft.com/os/v1/open-source.svg?v=103)](https://opensource.org/)
[![PRs Welcome](https://img.shields.io/badge/PRs-welcome-brightgreen.svg)](CONTRIBUTING.md)
[![GitHub stars](https://img.shields.io/github/stars/davila7/claude-code-templates.svg?style=social&label=Star)](https://github.com/davila7/claude-code-templates)

**CLI tool for configuring and monitoring Claude Code** - Quick setup for any project with framework-specific commands and real-time monitoring dashboard. Open source and runs locally.

<<<<<<< HEAD
## 📋 Quick Start Analytics Dashboard

```bash
# Launch the analytics dashboard to monitor your Claude Code usage
npx claude-code-templates@latest --analytics
```

<img width="1105" height="685" alt="Screenshot 2025-07-10 at 21 57 42" src="https://github.com/user-attachments/assets/a4499cc4-691e-45ad-afe2-fce8f14a69db" />
=======
<img width="1168" height="850" alt="Screenshot 2025-07-11 at 10 01 19" src="https://github.com/user-attachments/assets/59dd9c74-8e84-4ed4-9bd4-cfbb88d49513" />
>>>>>>> 71b24b0f

---

## 📋 Quick Start setup Claude Code Templates

```bash
# Navigate to your project
cd your-project-directory

# Run the installer for setup Claude Code Templates
npx claude-code-templates@latest

# Start coding with Claude
claude
```

```bash

 ██████╗██╗      █████╗ ██╗   ██╗██████╗ ███████╗
██╔════╝██║     ██╔══██╗██║   ██║██╔══██╗██╔════╝
██║     ██║     ███████║██║   ██║██║  ██║█████╗  
██║     ██║     ██╔══██║██║   ██║██║  ██║██╔══╝  
╚██████╗███████╗██║  ██║╚██████╔╝██████╔╝███████╗
 ╚═════╝╚══════╝╚═╝  ╚═╝ ╚═════╝ ╚═════╝ ╚══════╝

 ██████╗ ██████╗ ██████╗ ███████╗
██╔════╝██╔═══██╗██╔══██╗██╔════╝
██║     ██║   ██║██║  ██║█████╗  
██║     ██║   ██║██║  ██║██╔══╝  
╚██████╗╚██████╔╝██████╔╝███████╗
 ╚═════╝ ╚═════╝ ╚═════╝ ╚══════╝

████████╗███████╗███╗   ███╗██████╗ ██╗      █████╗ ████████╗███████╗███████╗
╚══██╔══╝██╔════╝████╗ ████║██╔══██╗██║     ██╔══██╗╚══██╔══╝██╔════╝██╔════╝
   ██║   █████╗  ██╔████╔██║██████╔╝██║     ███████║   ██║   █████╗  ███████╗
   ██║   ██╔══╝  ██║╚██╔╝██║██╔═══╝ ██║     ██╔══██║   ██║   ██╔══╝  ╚════██║
   ██║   ███████╗██║ ╚═╝ ██║██║     ███████╗██║  ██║   ██║   ███████╗███████║
   ╚═╝   ╚══════╝╚═╝     ╚═╝╚═╝     ╚══════╝╚═╝  ╚═╝   ╚═╝   ╚══════╝╚══════╝

                    🚀 Setup Claude Code for any project language 🚀
```

## Core Features

### 📊 Real-time Analytics Dashboard
Monitor and optimize your Claude Code agents with our comprehensive analytics dashboard:
- **Live Session Tracking**: See active conversations and their status in real-time
- **Usage Statistics**: Total sessions, tokens, and project activity with trends
- **Conversation History**: Complete session logs with export capabilities (CSV/JSON)
- **Status Indicators**: PM2-style visual indicators for conversation health
- **File Watching**: Automatic updates as you work with Claude Code
- **Web Interface**: Clean, terminal-style dashboard at `http://localhost:3333`
- **Performance Monitoring**: Track Claude Code agent performance and optimization opportunities
- **Usage Patterns**: Identify your most productive coding sessions and workflows

### 📋 Smart Commands & Configuration
Intelligent project setup with framework-specific commands:
- **Auto-Detection**: Automatically detect your project type and suggest optimal configurations
- **Quick Setup**: Framework-specific commands for testing, linting, building, debugging, and deployment
- **Optimized Workflows**: Pre-configured commands tailored to your development stack
- **Best Practices**: Industry-standard configurations and development patterns

## What Gets Installed

### Core Files
- **`CLAUDE.md`** - Main configuration file with language-specific best practices
- **`.claude/settings.json`** - Automation hooks and Claude Code settings
- **`.claude/commands/`** - Custom commands for common development tasks
- **`.mcp.json`** - Model Context Protocol server configurations

## Supported Languages & Frameworks

| Language | Frameworks | Status | Commands | Hooks | MCP |
|----------|------------|---------|----------|--------|-----|
| **JavaScript/TypeScript** | React, Vue, Angular, Node.js | ✅ Ready | 7+ | 9+ | 4+ |
| **Python** | Django, Flask, FastAPI | ✅ Ready | 5+ | 8+ | 4+ |
| **Common** | Universal | ✅ Ready | 2+ | 1+ | 4+ |
| **Go** | Gin, Echo, Fiber | 🚧 Coming Soon | - | - | - |
| **Rust** | Axum, Warp, Actix | 🚧 Coming Soon | - | - | - |

### Automation Hooks
Execute at key moments during Claude Code workflow:
- **PreToolUse**: Security checks, logging, statement detection
- **PostToolUse**: Auto-formatting, type checking, testing
- **Stop**: Final linting, bundle analysis
- **Notification**: Activity logging and monitoring

### MCP Integration
Extend Claude Code with specialized capabilities:
- **IDE Integration**: VS Code diagnostics & Jupyter execution
- **Web Search**: Real-time information retrieval
- **Database Tools**: PostgreSQL, MySQL connections
- **Development Tools**: Docker, GitHub, filesystem operations

### Analysis Tools
Analyze and optimize your existing Claude Code configuration:

#### Command Analysis
```bash
# View detailed command statistics
npx claude-code-templates --commands-stats
```

**What you get:**
- Command name, file size, and token count
- Lines, words, and last modified date
- AI-powered optimization recommendations
- Project-specific improvement suggestions

#### Hook Analysis
```bash
# Analyze automation hooks configuration
npx claude-code-templates --hooks-stats
```

**What you get:**
- Hook name, type, and status (enabled/disabled)
- Hook descriptions and purpose
- Hook summary by type (PreToolUse, PostToolUse, etc.)
- AI-powered hook optimization suggestions
- Missing hook recommendations for your workflow

#### MCP Server Analysis
```bash
# Analyze MCP server configurations
npx claude-code-templates --mcps-stats
```

**What you get:**
- Server name, category, and status (enabled/disabled)
- Command, complexity rating, and descriptions
- Server summary by category (IDE, Database, Web, etc.)
- AI-powered MCP configuration optimization
- Missing server recommendations for your workflow

## Usage Examples

### Interactive Setup (Recommended)
```bash
cd my-react-app
npx claude-code-templates
# Auto-detects React and suggests optimal configuration
```

### Framework-Specific Quick Setup
```bash
# React + TypeScript project
npx claude-code-templates --language javascript-typescript --framework react --yes

# Python + Django project
npx claude-code-templates --language python --framework django --yes

```

### Advanced Options
```bash
# Preview installation without making changes
npx claude-code-templates --dry-run

# Skip all prompts and use defaults
npx claude-code-templates --yes

# Install to custom directory
npx claude-code-templates --directory /path/to/project

# Analyze existing commands 
npx claude-code-templates --commands-stats

# Analyze automation hooks
npx claude-code-templates --hooks-stats

# Analyze MCP server configurations 
npx claude-code-templates --mcps-stats

# Launch real-time analytics dashboard
npx claude-code-templates --analytics
npx cct --analytics
```

### Alternative Commands
All these commands work exactly the same way:

#### Long Form Commands
```bash
npx claude-code-templates    # ✅ Recommended (package name)
npx claude-code-template     # Singular alias
npx create-claude-config     # Create-style command
npx claude-setup             # Setup-style command
npx claude-config            # Config-style command
npx claude-init              # Init-style command
```

#### Short Form Commands
```bash
npx cctemplates              # Claude Code Templates
npx cct                      # ⚡ Super short (3 letters)
```

## Safety Features

- **Automatic Backups**: Existing files are backed up before changes
- **Confirmation Required**: Always asks before making changes (unless `--yes` flag)
- **Dry Run Mode**: Preview installation with `--dry-run`
- **Cancel Anytime**: Press Ctrl+C or answer 'No' to cancel
- **Back Navigation**: Modify previous selections during setup

## What Makes This Special?

### Before (Manual Setup)
- Hours of configuration research
- Manual CLAUDE.md creation
- Framework-specific command setup
- Automation hook configuration
- MCP server integration

### After (With Templates)
```bash
npx claude-code-templates --language javascript-typescript --framework react --yes
# ✅ Done in 30 seconds!
```

### CLI Options

| Option | Description | Example |
|--------|-------------|---------|
| `-l, --language` | Specify programming language | `--language python` |
| `-f, --framework` | Specify framework | `--framework react` |
| `-d, --directory` | Target directory | `--directory /path/to/project` |
| `-y, --yes` | Skip prompts and use defaults | `--yes` |
| `--dry-run` | Show what would be installed | `--dry-run` |
| `--command-stats, --commands-stats` | Analyze existing commands | `--command-stats` |
| `--hook-stats, --hooks-stats` | Analyze automation hooks | `--hook-stats` |
| `--mcp-stats, --mcps-stats` | Analyze MCP server configurations | `--mcp-stats` |
| `--analytics` | Launch real-time analytics dashboard | `--analytics` |
| `--help` | Show help information | `--help` |

### Open Source Benefits
- **Community-Driven**: Built by developers, for developers
- **Always Updated**: Latest best practices and framework support
- **Extensible**: Easy to add new languages and frameworks
- **Transparent**: All code is open and auditable
- **Free Forever**: MIT license, no vendor lock-in

## 🤝 Contributing

We welcome contributions from the open source community! This project thrives on community input and collaboration.

**Please read our [Code of Conduct](CODE_OF_CONDUCT.md) before contributing to ensure a welcoming environment for everyone.**
**See [CONTRIBUTING.md](CONTRIBUTING.md) for detailed guidelines**

## 📄 License

This project is licensed under the MIT License - see the [LICENSE](LICENSE) file for details.

## 🙏 Open Source Community

This project is built by the community, for the community. We believe in:

- **🌍 Open Collaboration**: Everyone can contribute and improve the project
- **🔄 Knowledge Sharing**: Share best practices and learn from others
- **🤝 Inclusive Environment**: Welcome developers of all skill levels
- **📈 Continuous Improvement**: Always evolving with community feedback
- **🆓 Free Forever**: MIT license ensures it stays open and free

### Recognition
- **Contributors**: All contributors are recognized in our GitHub contributors page
- **Community**: Join discussions and help others in GitHub Discussions
- **Star History**: Show your support by starring the repository

## 📞 Support

- **🐛 Issues**: [Report bugs or request features](https://github.com/davila7/claude-code-templates/issues)
- **💬 Discussions**: [Join community discussions](https://github.com/davila7/claude-code-templates/discussions)
- **🔒 Security**: [Report security vulnerabilities](SECURITY.md)
- **📖 Documentation**: [Claude Code Official Docs](https://docs.anthropic.com/en/docs/claude-code)
- **🤝 Contributing**: [Read our contribution guidelines](CONTRIBUTING.md)

---

## ⭐ Star History

<a href="https://star-history.com/#davila7/claude-code-templates&Date">
  <picture>
    <source media="(prefers-color-scheme: dark)" srcset="https://api.star-history.com/svg?repos=davila7/claude-code-templates&type=Date&theme=dark" />
    <source media="(prefers-color-scheme: light)" srcset="https://api.star-history.com/svg?repos=davila7/claude-code-templates&type=Date" />
    <img alt="Star History Chart" src="https://api.star-history.com/svg?repos=davila7/claude-code-templates&type=Date" />
  </picture>
</a>

**⭐ Found this useful? Give us a star on GitHub to support the project!**<|MERGE_RESOLUTION|>--- conflicted
+++ resolved
@@ -7,7 +7,7 @@
 
 **CLI tool for configuring and monitoring Claude Code** - Quick setup for any project with framework-specific commands and real-time monitoring dashboard. Open source and runs locally.
 
-<<<<<<< HEAD
+<img width="1168" height="850" alt="Screenshot 2025-07-11 at 10 01 19" src="https://github.com/user-attachments/assets/59dd9c74-8e84-4ed4-9bd4-cfbb88d49513" />
 ## 📋 Quick Start Analytics Dashboard
 
 ```bash
@@ -15,10 +15,6 @@
 npx claude-code-templates@latest --analytics
 ```
 
-<img width="1105" height="685" alt="Screenshot 2025-07-10 at 21 57 42" src="https://github.com/user-attachments/assets/a4499cc4-691e-45ad-afe2-fce8f14a69db" />
-=======
-<img width="1168" height="850" alt="Screenshot 2025-07-11 at 10 01 19" src="https://github.com/user-attachments/assets/59dd9c74-8e84-4ed4-9bd4-cfbb88d49513" />
->>>>>>> 71b24b0f
 
 ---
 
